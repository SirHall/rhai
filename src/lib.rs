//! # Rhai - embedded scripting for Rust
//!
//! ![Rhai logo](https://rhai.rs/book/images/logo/rhai-banner-transparent-colour.svg)
//!
//! Rhai is a tiny, simple and fast embedded scripting language for Rust
//! that gives you a safe and easy way to add scripting to your applications.
//!
//! It provides a familiar syntax based on JavaScript+Rust and a simple Rust interface.
//!
//! # A Quick Example
//!
//! ## Contents of `my_script.rhai`
//!
//! ```ignore
//! /// Brute force factorial function
//! fn factorial(x) {
//!     if x == 1 { return 1; }
//!     x * factorial(x - 1)
//! }
//!
//! // Calling an external function 'compute'
//! compute(factorial(10))
//! ```
//!
//! ## The Rust part
//!
//! ```no_run
//! use rhai::{Engine, EvalAltResult};
//!
//! fn main() -> Result<(), Box<EvalAltResult>>
//! {
//!     // Define external function
//!     fn compute_something(x: i64) -> bool {
//!         (x % 40) == 0
//!     }
//!
//!     // Create scripting engine
//!     let mut engine = Engine::new();
//!
//!     // Register external function as 'compute'
//!     engine.register_fn("compute", compute_something);
//!
//! #   #[cfg(not(feature = "no_std"))]
//! #   #[cfg(not(any(target_arch = "wasm32", target_arch = "wasm64")))]
//!     assert_eq!(
//!         // Evaluate the script, expects a 'bool' return
//!         engine.eval_file::<bool>("my_script.rhai".into())?,
//!         true
//!     );
//!
//!     Ok(())
//! }
//! ```
//!
//! # Documentation
//!
//! See [The Rhai Book](https://rhai.rs/book) for details on the Rhai scripting engine and language.

#![cfg_attr(feature = "no_std", no_std)]

#[cfg(feature = "no_std")]
extern crate alloc;

#[cfg(feature = "no_std")]
extern crate no_std_compat as std;

#[cfg(feature = "no_std")]
use std::prelude::v1::*;

// Internal modules

mod ast;
mod custom_syntax;
mod deprecated;
mod dynamic;
mod engine;
mod engine_api;
mod engine_settings;
mod error;
mod error_parsing;
mod fn_args;
mod fn_builtin;
mod fn_call;
mod fn_func;
mod fn_hash;
mod fn_native;
mod fn_ptr;
mod fn_register;
mod immutable_string;
mod module;
mod optimize;
pub mod packages;
mod parse;
pub mod plugin;
mod scope;
mod tests;
mod token;
mod r#unsafe;

type RhaiResult = Result<Dynamic, Box<EvalAltResult>>;

/// The system integer type. It is defined as [`i64`].
///
/// If the `only_i32` feature is enabled, this will be [`i32`] instead.
#[cfg(not(feature = "only_i32"))]
pub type INT = i64;

/// The system integer type.
/// It is defined as [`i32`] since the `only_i32` feature is used.
///
/// If the `only_i32` feature is not used, this will be `i64` instead.
#[cfg(feature = "only_i32")]
pub type INT = i32;

/// The system floating-point type. It is defined as [`f64`].
/// Not available under `no_float`.
///
/// If the `f32_float` feature is enabled, this will be [`i32`] instead.
#[cfg(not(feature = "no_float"))]
#[cfg(not(feature = "f32_float"))]
pub type FLOAT = f64;

/// The system floating-point type.
/// It is defined as [`f32`] since the `f32_float` feature is used.
/// Not available under `no_float`.
///
/// If the `f32_float` feature is not used, this will be `f64` instead.
#[cfg(not(feature = "no_float"))]
#[cfg(feature = "f32_float")]
pub type FLOAT = f32;

pub use ast::{FnAccess, AST};
pub use custom_syntax::Expression;
pub use dynamic::Dynamic;
pub use engine::{Engine, EvalContext, OP_CONTAINS, OP_EQUALS};
pub use error::EvalAltResult;
pub use error_parsing::{LexError, ParseError, ParseErrorType};
pub use fn_native::NativeCallContext;
pub use fn_ptr::FnPtr;
pub use fn_register::RegisterNativeFunction;
pub use immutable_string::ImmutableString;
pub use module::{FnNamespace, Module};
pub use scope::Scope;
pub use token::Position;

/// An identifier in Rhai. [`SmartString`](https://crates.io/crates/smartstring) is used because most
/// identifiers are ASCII and short, fewer than 23 characters, so they can be stored inline.
#[cfg(not(feature = "internals"))]
#[cfg(not(feature = "no_smartstring"))]
pub(crate) type Identifier = SmartString;

/// An identifier in Rhai.
#[cfg(not(feature = "internals"))]
#[cfg(feature = "no_smartstring")]
pub(crate) type Identifier = ImmutableString;

/// An identifier in Rhai. [`SmartString`](https://crates.io/crates/smartstring) is used because most
/// identifiers are ASCII and short, fewer than 23 characters, so they can be stored inline.
#[cfg(feature = "internals")]
#[cfg(not(feature = "no_smartstring"))]
#[deprecated = "this type is volatile and may change"]
pub type Identifier = SmartString;

/// An identifier in Rhai.
#[cfg(feature = "internals")]
#[cfg(feature = "no_smartstring")]
#[deprecated = "this type is volatile and may change"]
pub type Identifier = ImmutableString;

/// Alias to [`Rc`][std::rc::Rc] or [`Arc`][std::sync::Arc] depending on the `sync` feature flag.
pub use fn_native::Shared;

#[cfg(not(feature = "no_closure"))]
use fn_native::Locked;

pub(crate) use fn_hash::{
    calc_fn_hash, calc_fn_params_hash, calc_qualified_fn_hash, calc_qualified_var_hash,
    combine_hashes,
};

pub use rhai_codegen::*;

#[cfg(not(feature = "no_function"))]
pub use fn_func::Func;

#[cfg(not(feature = "no_function"))]
pub use fn_args::FuncArgs;

#[cfg(not(feature = "no_function"))]
pub use ast::ScriptFnMetadata;

/// Variable-sized array of [`Dynamic`] values.
/// Not available under `no_index`.
#[cfg(not(feature = "no_index"))]
pub type Array = Vec<Dynamic>;

/// Hash map of [`Dynamic`] values with [`SmartString`](https://crates.io/crates/smartstring) keys.
/// Not available under `no_object`.
#[cfg(not(feature = "no_object"))]
pub type Map = std::collections::BTreeMap<Identifier, Dynamic>;

#[cfg(not(feature = "no_module"))]
pub use module::ModuleResolver;

/// Module containing all built-in _module resolvers_ available to Rhai.
#[cfg(not(feature = "no_module"))]
pub use module::resolvers as module_resolvers;

#[cfg(feature = "serde")]
pub mod serde;

#[cfg(not(feature = "no_optimize"))]
pub use optimize::OptimizationLevel;

#[cfg(feature = "internals")]
#[deprecated = "this type is volatile and may change"]
pub use dynamic::{DynamicReadLock, DynamicWriteLock, Variant};

// Expose internal data structures.
#[cfg(feature = "internals")]
#[deprecated = "this function is volatile and may change"]
pub use token::{get_next_token, parse_string_literal};

// Expose internal data structures.
#[cfg(feature = "internals")]
#[deprecated = "this type is volatile and may change"]
pub use token::{InputStream, Token, TokenizeState, TokenizerControl, TokenizerControlBlock};

#[cfg(feature = "internals")]
#[deprecated = "this type is volatile and may change"]
pub use ast::{
<<<<<<< HEAD
    ASTNode, BinaryExpr, CustomExpr, Expr, FloatWrapper, FnCallExpr, FnCallHashes, Ident,
    OpAssignment, OptionFlags, ScriptFnDef, Stmt, StmtBlock, AST_OPTION_FLAGS::*,
=======
    ASTNode, BinaryExpr, CustomExpr, Expr, FnCallExpr, FnCallHashes, Ident, OpAssignment,
    OptionFlags, ReturnType, ScriptFnDef, Stmt, StmtBlock, AST_OPTION_FLAGS::*,
>>>>>>> caf3c7e6
};

#[cfg(feature = "internals")]
#[cfg(not(feature = "no_float"))]
#[deprecated = "this type is volatile and may change"]
pub use ast::FloatWrapper;

#[cfg(feature = "internals")]
#[deprecated = "this type is volatile and may change"]
pub use engine::{EvalState, FnResolutionCache, FnResolutionCacheEntry, Imports};

#[cfg(feature = "internals")]
#[cfg(not(feature = "unchecked"))]
#[deprecated = "this type is volatile and may change"]
pub use engine::Limits;

#[cfg(feature = "internals")]
#[deprecated = "this type is volatile and may change"]
pub use module::NamespaceRef;

/// Alias to [`smallvec::SmallVec<[T; 3]>`](https://crates.io/crates/smallvec), which is a
/// specialized [`Vec`] backed by a small, inline, fixed-size array when there are ≤ 3 items stored.
///
/// # History
///
/// And Saint Attila raised the `SmallVec` up on high, saying, "O Lord, bless this Thy `SmallVec`
/// that, with it, Thou mayest blow Thine allocation costs to tiny bits in Thy mercy."
///
/// And the Lord did grin, and the people did feast upon the lambs and sloths and carp and anchovies
/// and orangutans and breakfast cereals and fruit bats and large chu...
///
/// And the Lord spake, saying, "First shalt thou depend on the [`smallvec`](https://crates.io/crates/smallvec) crate.
/// Then, shalt thou keep three inline. No more. No less. Three shalt be the number thou shalt keep inline,
/// and the number to keep inline shalt be three. Four shalt thou not keep inline, nor either keep inline
/// thou two, excepting that thou then proceed to three. Five is right out. Once the number three,
/// being the third number, be reached, then, lobbest thou thy `SmallVec` towards thy heap, who,
/// being slow and cache-naughty in My sight, shall snuff it."
///
/// # Why Three
///
/// `StaticVec` is used frequently to keep small lists of items in inline (non-heap) storage in
/// order to improve cache friendliness and reduce indirections.
///
/// The number 3, other than being the holy number, is carefully chosen for a balance between
/// storage space and reduce allocations. That is because most function calls (and most functions,
/// for that matter) contain fewer than 4 arguments, the exception being closures that capture a
/// large number of external variables.
///
/// In addition, most script blocks either contain many statements, or just one or two lines;
/// most scripts load fewer than 4 external modules; most module paths contain fewer than 4 levels
/// (e.g. `std::collections::map::HashMap` is 4 levels and it is just about as long as they get).
#[cfg(not(feature = "internals"))]
type StaticVec<T> = smallvec::SmallVec<[T; 3]>;

/// _(internals)_ Alias to [`smallvec::SmallVec<[T; 3]>`](https://crates.io/crates/smallvec),
/// which is a [`Vec`] backed by a small, inline, fixed-size array when there are ≤ 3 items stored.
/// Exported under the `internals` feature only.
///
/// # History
///
/// And Saint Attila raised the `SmallVec` up on high, saying, "O Lord, bless this Thy `SmallVec`
/// that, with it, Thou mayest blow Thine allocation costs to tiny bits in Thy mercy."
///
/// And the Lord did grin, and the people did feast upon the lambs and sloths and carp and anchovies
/// and orangutans and breakfast cereals and fruit bats and large chu...
///
/// And the Lord spake, saying, "First shalt thou depend on the [`smallvec`](https://crates.io/crates/smallvec) crate.
/// Then, shalt thou keep three inline. No more. No less. Three shalt be the number thou shalt keep inline,
/// and the number to keep inline shalt be three. Four shalt thou not keep inline, nor either keep inline
/// thou two, excepting that thou then proceed to three. Five is right out. Once the number three,
/// being the third number, be reached, then, lobbest thou thy `SmallVec` towards thy heap, who,
/// being slow and cache-naughty in My sight, shall snuff it."
///
/// # Why Three
///
/// `StaticVec` is used frequently to keep small lists of items in inline (non-heap) storage in
/// order to improve cache friendliness and reduce indirections.
///
/// The number 3, other than being the holy number, is carefully chosen for a balance between
/// storage space and reduce allocations. That is because most function calls (and most functions,
/// for that matter) contain fewer than 4 arguments, the exception being closures that capture a
/// large number of external variables.
///
/// In addition, most script blocks either contain many statements, or just one or two lines;
/// most scripts load fewer than 4 external modules; most module paths contain fewer than 4 levels
/// (e.g. `std::collections::map::HashMap` is 4 levels and it is just about as long as they get).
#[cfg(feature = "internals")]
pub type StaticVec<T> = smallvec::SmallVec<[T; 3]>;

#[cfg(not(feature = "no_smartstring"))]
pub(crate) type SmartString = smartstring::SmartString<smartstring::Compact>;

#[cfg(feature = "no_smartstring")]
pub(crate) type SmartString = String;

// Compiler guards against mutually-exclusive feature flags

#[cfg(feature = "no_float")]
#[cfg(feature = "f32_float")]
compile_error!("`f32_float` cannot be used with `no_float`");

#[cfg(feature = "only_i32")]
#[cfg(feature = "only_i64")]
compile_error!("`only_i32` and `only_i64` cannot be used together");

#[cfg(feature = "no_std")]
#[cfg(feature = "wasm-bindgen")]
compile_error!("`wasm-bindgen` cannot be used with `no-std`");

#[cfg(feature = "no_std")]
#[cfg(feature = "stdweb")]
compile_error!("`stdweb` cannot be used with `no-std`");

#[cfg(any(target_arch = "wasm32", target_arch = "wasm64"))]
#[cfg(feature = "no_std")]
compile_error!("`no_std` cannot be used for WASM target");

#[cfg(not(any(target_arch = "wasm32", target_arch = "wasm64")))]
#[cfg(feature = "wasm-bindgen")]
compile_error!("`wasm-bindgen` cannot be used for non-WASM target");

#[cfg(not(any(target_arch = "wasm32", target_arch = "wasm64")))]
#[cfg(feature = "stdweb")]
compile_error!("`stdweb` cannot be used non-WASM target");

#[cfg(feature = "wasm-bindgen")]
#[cfg(feature = "stdweb")]
compile_error!("`wasm-bindgen` and `stdweb` cannot be used together");<|MERGE_RESOLUTION|>--- conflicted
+++ resolved
@@ -229,13 +229,8 @@
 #[cfg(feature = "internals")]
 #[deprecated = "this type is volatile and may change"]
 pub use ast::{
-<<<<<<< HEAD
-    ASTNode, BinaryExpr, CustomExpr, Expr, FloatWrapper, FnCallExpr, FnCallHashes, Ident,
-    OpAssignment, OptionFlags, ScriptFnDef, Stmt, StmtBlock, AST_OPTION_FLAGS::*,
-=======
     ASTNode, BinaryExpr, CustomExpr, Expr, FnCallExpr, FnCallHashes, Ident, OpAssignment,
     OptionFlags, ReturnType, ScriptFnDef, Stmt, StmtBlock, AST_OPTION_FLAGS::*,
->>>>>>> caf3c7e6
 };
 
 #[cfg(feature = "internals")]
