--- conflicted
+++ resolved
@@ -468,17 +468,12 @@
             .and_then(|(i, _)| NonZeroUsize::new(i + 1));
 
         #[cfg(not(feature = "no_capture"))]
-<<<<<<< HEAD
         if self.capture {
             if index.is_none() && !self.externals.contains_key(name) {
-                self.externals.insert(name.to_string(), pos);
+                self.externals.insert(name.to_string(), _pos);
             }
         } else {
             self.capture = true
-=======
-        if index.is_none() && !self.externals.contains_key(name) {
-            self.externals.insert(name.to_string(), _pos);
->>>>>>> 49392d57
         }
 
         index
