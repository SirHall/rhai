--- conflicted
+++ resolved
@@ -339,16 +339,8 @@
     /// assert_eq!(my_scope.get_value::<i64>("x").unwrap(), 42);
     /// ```
     pub fn get_value<T: Variant + Clone>(&self, name: &str) -> Option<T> {
-<<<<<<< HEAD
-        self.0
-            .iter()
-            .rev()
-            .find(|Entry { name: key, .. }| name == key)
+        self.get_entry(name)
             .and_then(|Entry { value, .. }| value.read::<T>())
-=======
-        self.get_entry(name)
-            .and_then(|Entry { value, .. }| value.downcast_ref::<T>().cloned())
->>>>>>> 49392d57
     }
 
     /// Update the value of the named entry.
